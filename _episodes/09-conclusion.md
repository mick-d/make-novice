--- conflicted
+++ resolved
@@ -26,11 +26,7 @@
 
 > ## Creating PNGs
 >
-<<<<<<< HEAD
-> Add new rules, update existing rules and add new variables to:
-=======
 > Add new rules, update existing rules, and add new variables to:
->>>>>>> 2287bc81
 >
 > * Create `.png` files from `.dat` files using `plotcount.py`.
 > * Remove all auto-generated files (`.dat`, `.png`,
@@ -61,7 +57,6 @@
 
 > ## Creating an Archive
 >
-<<<<<<< HEAD
 > Often it is useful to create an archive file of your project that includes all data, code 
 > and results. An archive file can package many files into a single file that can easily be
 > downloaded and shared with collaborators. We can add steps to create the archive file inside
@@ -72,12 +67,6 @@
 > rules and add new variables to:
 >
 > * Create a new directory called `zipf_analysis` in the project directory. 
-=======
-> Add new rules, update existing rules, and add new variables to:
->
-> * Define the name of a directory, `zipf_analysis`, to hold all our
->   code, data, plots and the Zipf summary table.
->>>>>>> 2287bc81
 > * Copy all our code, data, plots and the Zipf summary table to this
 >   directory. The `cp -r` command can be used to copy files and directories
 >   into the new `zipf_analysis` directory:
